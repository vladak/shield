--- conflicted
+++ resolved
@@ -84,10 +84,7 @@
         self.bme280 = None
         try:
             self.bme280 = adafruit_bme280.Adafruit_BME280_I2C(i2c)
-<<<<<<< HEAD
-=======
             logger.info("BME280 sensor initialized")
->>>>>>> 9c32298a
         except NameError:
             logger.info("No library for the bme280 sensor")
         except ValueError as e:
@@ -106,13 +103,9 @@
             logger.info("No library for the scd4x sensor")
 
     # pylint: disable=too-many-branches
-<<<<<<< HEAD
-    def get_measurements(self):
-=======
     def get_measurements(
         self,
     ) -> (Optional[Union[float, int]], Optional[Union[float, int]], Optional[int]):
->>>>>>> 9c32298a
         """
         Acquire temperature, humidity and CO2 measurements. Try various sensors,
         prefer higher precision measurements.
